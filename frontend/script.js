--- conflicted
+++ resolved
@@ -5,7 +5,6 @@
     const step3 = document.getElementById('step-3');
     const progressSection = document.getElementById('progress-section');
     const resultsSection = document.getElementById('results-section');
-    const errorSection = document.getElementById('error-section'); // No longer needed, will remove this
 
     const selectExcelBtn = document.getElementById('select-excel-btn');
     const selectSheetsBtn = document.getElementById('select-sheets-btn');
@@ -16,10 +15,8 @@
 
     const selectedExcelFileDiv = document.getElementById('selected-excel-file');
     const selectedPdfFolderDiv = document.getElementById('selected-pdf-folder');
-    const progressBar = document.getElementById('progress-bar');  // Keep progressBar declaration here
-    const progressMessage = document.getElementById('progress-message');
+    const progressBar = document.getElementById('progress-bar');
     const resultsDiv = document.getElementById('results');
-    const errorMessagesDiv = document.getElementById('error-messages');
 
     let selectedExcelFile = null;
     let selectedSheetsFileId = null;
@@ -78,7 +75,7 @@
         }
     }
 
-<<<<<<< HEAD
+    // Simulate Progress Bar
     function simulateProgressBar(duration, callback) {
         let progress = 0;
         const interval = 50; // milliseconds
@@ -95,7 +92,7 @@
         }, interval);
     }
 
-    // Event Listeners
+    // Event for selecting Excel files
     selectExcelBtn.addEventListener('click', () => {
         const fileInput = document.createElement('input');
         fileInput.type = 'file';
@@ -112,15 +109,13 @@
         fileInput.click();
     });
 
+    // Event for selecting Google Sheets
     selectSheetsBtn.addEventListener('click', () => {
-        gapi.load('auth', {'callback': onAuthApiLoad});
-    });
-
-    selectPdfFolderBtn.addEventListener('click', async () => {
-=======
+        gapi.load('auth', { 'callback': onAuthApiLoad });
+    });
+
     // Event to select PDF files
     selectPdfFilesBtn.addEventListener('click', async () => {
->>>>>>> f6cb22d8
         if ('showOpenFilePicker' in window) {
             try {
                 const handles = await window.showOpenFilePicker({
@@ -160,6 +155,18 @@
                 selectedPdfFolderDiv.textContent = `Carpeta seleccionada: ${folderHandle.name}`;
                 selectedPdfFolderDiv.classList.remove('hidden');
                 step3.classList.remove('hidden');
+
+                // Read files from the folder
+                pdfFilesData = [];
+                for await (const [name, handle] of folderHandle.entries()) {
+                    if (handle.kind === 'file' && handle.name.endsWith('.pdf')) {
+                        const file = await handle.getFile();
+                        pdfFilesData.push(file);
+                    }
+                }
+
+                // Update the UI with the number of PDFs found
+                selectedPdfFolderDiv.textContent = `Carpeta seleccionada: ${folderHandle.name} (${pdfFilesData.length} PDFs encontrados)`;
             } catch (error) {
                 console.error('Error selecting folder:', error);
             }
@@ -167,23 +174,6 @@
             alert('Tu navegador no soporta esta funcionalidad. Por favor, usa Chrome o Edge.');
         }
     });
-
-    // Simulate Progress Bar
-    function simulateProgressBar(duration, callback) {
-        let progress = 0;
-        const interval = 50; // milliseconds
-        const increment = (interval / duration) * 100;
-
-        const progressInterval = setInterval(() => {
-            progress += increment;
-            if (progress >= 100) {
-                progress = 100;
-                clearInterval(progressInterval);
-                if (callback) callback();
-            }
-            progressBar.style.width = progress + '%';
-        }, interval);
-    }
 
     // Start processing event
     startProcessingBtn.addEventListener('click', async () => {
@@ -224,35 +214,29 @@
             progressBar.style.width = '100%';
 
             progressSection.classList.add('hidden');
-<<<<<<< HEAD
+
+            resultsSection.classList.remove('hidden');
+
             if (result.status === 'success') {
-                resultsSection.classList.remove('hidden');
-                resultsDiv.innerHTML = `<p>Procesamiento completado. Archivos guardados en la carpeta ${result.folder_name} en Google Drive.</p>`;
+                resultsDiv.innerHTML = `<p>Procesamiento completado. Archivos guardados en la carpeta ${result.folder_name || ''} en Google Drive.</p>`;
+
+                // Check if there are any errors reported by the backend
+                if (result.errors && result.errors.length > 0) {
+                    const errorWarning = document.createElement('p');
+                    errorWarning.style.color = 'orange';
+                    errorWarning.innerHTML = `Advertencia: Algunos de los PDF's no pudieron ser procesados correctamente. Estos archivos han sido guardados en la carpeta "PDFs con Error".`;
+                    resultsDiv.appendChild(errorWarning);
+                }
+
                 document.getElementById('download-excel-btn').classList.remove('hidden');
                 document.getElementById('view-drive-btn').classList.remove('hidden');
             } else {
-                errorSection.classList.remove('hidden');
-                errorMessagesDiv.textContent = result.message || 'Error durante el procesamiento.';
-=======
-            resultsSection.classList.remove('hidden');
-
-            // Display success message
-            resultsDiv.innerHTML = `<p>Procesamiento completado. Archivos guardados en Google Drive.</p>`;
-
-            // Check if there are any errors reported by the backend
-            if (result.errors && result.errors.length > 0) {
-                const errorWarning = document.createElement('p');
-                errorWarning.style.color = 'orange';
-                errorWarning.innerHTML = `Advertencia: Algunos de los PDF's no pudieron ser procesados correctamente. Estos archivos han sido guardados en la carpeta "PDF's con error".`;
-                resultsDiv.appendChild(errorWarning);
->>>>>>> f6cb22d8
-            }
-
-            document.getElementById('download-excel-btn').classList.remove('hidden');
-            document.getElementById('view-drive-btn').classList.remove('hidden');
+                resultsDiv.innerHTML = `<p>Error durante el procesamiento: ${result.message || 'Error desconocido.'}</p>`;
+            }
         } catch (error) {
             console.error('Error processing PDFs:', error);
             progressSection.classList.add('hidden');
+            resultsSection.classList.remove('hidden');
             resultsDiv.innerHTML = `<p>Hubo un error durante el procesamiento de los archivos. Inténtalo de nuevo.</p>`;
         }
     });
@@ -270,26 +254,4 @@
         resultsSection.classList.add('hidden');
         step1.classList.remove('hidden');
     });
-
-    // Event for selecting Excel files
-    selectExcelBtn.addEventListener('click', () => {
-        const fileInput = document.createElement('input');
-        fileInput.type = 'file';
-        fileInput.accept = '.xls,.xlsx';
-        fileInput.onchange = (event) => {
-            const file = event.target.files[0];
-            if (file) {
-                selectedExcelFile = file;
-                selectedExcelFileDiv.textContent = `Archivo seleccionado: ${file.name}`;
-                selectedExcelFileDiv.classList.remove('hidden');
-                step2.classList.remove('hidden');
-            }
-        };
-        fileInput.click();
-    });
-
-    // Event for selecting Google Sheets
-    selectSheetsBtn.addEventListener('click', () => {
-        gapi.load('auth', { 'callback': onAuthApiLoad });
-    });
 });