--- conflicted
+++ resolved
@@ -714,15 +714,6 @@
             text
         )
 
-<<<<<<< HEAD
-=======
-        # Extract 'oficina' using refined regex to isolate the office name
-        oficina_match = re.search(
-            r'Oficina\s*de\s*Correspondencia\s*Común\s*:\s*([\w\s,]+?)(?=\s*Folio|Foliode|\s*$)', 
-            text
-        )
-
->>>>>>> 7c9842a9
         # Extract 'folio' number
         folio_match = re.search(r'Folio\s*de\s*registro:\s*(\d+/\d+)', text)
 
